--- conflicted
+++ resolved
@@ -1,14 +1,6 @@
 # babel-loader
 
-<<<<<<< HEAD
 > Turn ES6 code into vanilla ES5 with no runtime required using [babel](https://github.com/babel/babel);
-
-__Notes:__ Issues with the output should be reported on the babel [issue tracker](https://github.com/babel/babel/issues);
-=======
-> Turn ES6 code into vanilla ES5 with no runtime required using [6to5](https://github.com/6to5/6to5);
-
-__Notes:__ Issues with the output should be reported on the 6to5 [issue tracker](https://github.com/6to5/6to5/issues);
->>>>>>> b1b119de
 
 ## Install
 
@@ -73,13 +65,8 @@
 
 ```javascript
 loaders: [
-<<<<<<< HEAD
-  // runtime=true tells babel to expect a runtime, but we still need to bundle it.
+  // the optional 'selfContained' transformer tells babel to require the runtime instead of inlining it.
   {test: /\.jsx?$/, exclude: /node_modules/, loader: 'babel-loader?experimental&optional=selfContained'}
-=======
-  // the optional 'selfContained' transformer tells 6to5 to require the runtime instead of inlining it.
-  {test: /\.jsx?$/, exclude: /node_modules/, loader: '6to5-loader?experimental&optional=selfContained'}
->>>>>>> b1b119de
 ]
 ```
 
