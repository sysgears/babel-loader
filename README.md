[![NPM Status](https://img.shields.io/npm/v/babel-loader.svg?style=flat)](https://www.npmjs.com/package/babel-loader)
[![Build Status](https://travis-ci.org/babel/babel-loader.svg?branch=master)](https://travis-ci.org/babel/babel-loader)
[![Build Status](https://ci.appveyor.com/api/projects/status/vgtpr2i5bykgyuqo/branch/master?svg=true)](https://ci.appveyor.com/project/danez/babel-loader/branch/master)
[![codecov](https://codecov.io/gh/babel/babel-loader/branch/master/graph/badge.svg)](https://codecov.io/gh/babel/babel-loader)

<div align="center">
  <a href="https://github.com/babel/babel/">
    <img width="200" height="200" src="https://rawgit.com/babel/logo/master/babel.svg">
  </a>
  <a href="https://github.com/webpack/webpack">
    <img width="200" height="200" src="https://webpack.js.org/assets/icon-square-big.svg">
  </a>
  <h1>Babel Loader</h1>
</div>

This package allows transpiling JavaScript files using [Babel](https://github.com/babel/babel) and [webpack](https://github.com/webpack/webpack).

__Notes:__ Issues with the output should be reported on the babel [issue tracker](https://github.com/babel/babel/issues);

<h2 align="center">Install</h2>

> webpack 1.x | babel-loader <= 6.x
>
> webpack 2.x | babel-loader >= 7.x (recommended) (^6.2.10 will also work, but with deprecation warnings)

```bash
yarn add babel-loader babel-core babel-preset-env webpack --dev
```

We recommend using yarn, but you can also still use npm:

```bash
npm install --save-dev babel-loader babel-core babel-preset-env webpack
```

<h2 align="center">Usage</h2>

[Documentation: Using loaders](https://webpack.js.org/loaders/)

Within your webpack configuration object, you'll need to add the babel-loader to the list of modules, like so:

```javascript
module: {
  rules: [
    {
      test: /\.js$/,
      exclude: /(node_modules|bower_components)/,
      use: {
        loader: 'babel-loader',
        options: {
          presets: ['env']
        }
      }
    }
  ]
}
```

### Options

<<<<<<< HEAD
See the `babel` [options](http://babeljs.io/docs/usage/options/).

You can pass options to the loader by writing them as a [query string](https://github.com/webpack/loader-utils):

  ```javascript
module: {
  rules: [
    {
      test: /\.js$/,
      exclude: /(node_modules|bower_components)/,
      loader: 'babel-loader?presets[]=env'
    }
  ]
}
  ```
=======
See the `babel` [options](https://babeljs.io/docs/usage/api/#options).
>>>>>>> 22048711

You can pass options to the loader by using the [options property](https://webpack.js.org/configuration/module/#rule-options-rule-query):

```javascript
module: {
  rules: [
    {
      test: /\.js$/,
      exclude: /(node_modules|bower_components)/,
      use: {
        loader: 'babel-loader',
        options: {
<<<<<<< HEAD
          presets: ['env']
=======
          presets: ['env'],
          plugins: [require('babel-plugin-transform-object-rest-spread')]
>>>>>>> 22048711
        }
      }
    }
  ]
}
```

This loader also supports the following loader-specific option:

* `cacheDirectory`: Default `false`. When set, the given directory will be used to cache the results of the loader. Future webpack builds will attempt to read from the cache to avoid needing to run the potentially expensive Babel recompilation process on each run. If the value is blank (`loader: 'babel-loader?cacheDirectory'`) or `true` (`loader: babel-loader?cacheDirectory=true`) the loader will use the default cache directory in `node_modules/.cache/babel-loader` or fallback to the default OS temporary file directory if no `node_modules` folder could be found in any root directory.

* `cacheIdentifier`: Default is a string composed by the babel-core's version, the babel-loader's version, the contents of .babelrc file if it exists and the value of the environment variable `BABEL_ENV` with a fallback to the `NODE_ENV` environment variable. This can be set to a custom value to force cache busting if the identifier changes.

* `forceEnv`: Default will resolve BABEL_ENV then NODE_ENV. Allow you to override BABEL_ENV/NODE_ENV at the loader level. Useful for isomorphic applications with different babel configuration for client and server.

__Note:__ The `sourceMap` option is ignored, instead sourceMaps are automatically enabled when webpack is configured to use them (via the `devtool` config option).

## Troubleshooting

### babel-loader is slow!

Make sure you are transforming as few files as possible. Because you are probably
matching `/\.js$/`, you might be transforming the `node_modules` folder or other unwanted
source.

To exclude `node_modules`, see the `exclude` option in the `loaders` config as documented above.

You can also speed up babel-loader by as much as 2x by using the `cacheDirectory` option.
This will cache transformations to the filesystem.

### babel is injecting helpers into each file and bloating my code!

babel uses very small helpers for common functions such as `_extend`. By default
this will be added to every file that requires it.

You can instead require the babel runtime as a separate module to avoid the duplication.

The following configuration disables automatic per-file runtime injection in babel, instead
requiring `babel-plugin-transform-runtime` and making all helper references use it.

See the [docs](http://babeljs.io/docs/plugins/transform-runtime/) for more information.

**NOTE:** You must run `npm install babel-plugin-transform-runtime --save-dev` to include this in your project and `babel-runtime` itself as a dependency with `npm install babel-runtime --save`.

```javascript
rules: [
  // the 'transform-runtime' plugin tells babel to require the runtime
  // instead of inlining it.
  {
    test: /\.js$/,
    exclude: /(node_modules|bower_components)/,
    use: {
      loader: 'babel-loader',
      options: {
        presets: ['env'],
        plugins: ['transform-runtime']
      }
    }
  }
]
```

#### **NOTE:** transform-runtime & custom polyfills (e.g. Promise library)

Since [babel-plugin-transform-runtime](https://github.com/babel/babel/tree/master/packages/babel-plugin-transform-runtime) includes a polyfill that includes a custom [regenerator runtime](https://github.com/facebook/regenerator/blob/master/packages/regenerator-runtime/runtime.js) and [core.js](https://github.com/zloirock/core-js), the following usual shimming method using `webpack.ProvidePlugin` will not work:

```javascript
// ...
        new webpack.ProvidePlugin({
            'Promise': 'bluebird'
        }),
// ...
```

The following approach will not work either:

```javascript
require('babel-runtime/core-js/promise').default = require('bluebird');

var promise = new Promise;
```

which outputs to (using `runtime`):

```javascript
'use strict';

var _Promise = require('babel-runtime/core-js/promise')['default'];

require('babel-runtime/core-js/promise')['default'] = require('bluebird');

var promise = new _Promise();
```

The previous `Promise` library is referenced and used before it is overridden.

One approach is to have a "bootstrap" step in your application that would first override the default globals before your application:

```javascript
// bootstrap.js

require('babel-runtime/core-js/promise').default = require('bluebird');

// ...

require('./app');
```

### The node API for `babel` has been moved to `babel-core`.

If you receive this message it means that you have the npm package `babel` installed and use the short notation of the loader in the webpack config (which is not valid anymore as of webpack 2.x):
```js
  {
    test: /\.js$/,
    loader: 'babel',
  }
```

Webpack then tries to load the `babel` package instead of the `babel-loader`.

To fix this you should uninstall the npm package `babel` as it is deprecated in babel v6. (instead install `babel-cli` or `babel-core`)
In the case one of your dependencies is installing `babel` and you cannot uninstall it yourself, use the complete name of the loader in the webpack config:
```js
  {
    test: /\.js$/,
    loader: 'babel-loader',
  }
```

## [License](http://couto.mit-license.org/)<|MERGE_RESOLUTION|>--- conflicted
+++ resolved
@@ -58,25 +58,8 @@
 
 ### Options
 
-<<<<<<< HEAD
-See the `babel` [options](http://babeljs.io/docs/usage/options/).
-
-You can pass options to the loader by writing them as a [query string](https://github.com/webpack/loader-utils):
-
-  ```javascript
-module: {
-  rules: [
-    {
-      test: /\.js$/,
-      exclude: /(node_modules|bower_components)/,
-      loader: 'babel-loader?presets[]=env'
-    }
-  ]
-}
-  ```
-=======
 See the `babel` [options](https://babeljs.io/docs/usage/api/#options).
->>>>>>> 22048711
+
 
 You can pass options to the loader by using the [options property](https://webpack.js.org/configuration/module/#rule-options-rule-query):
 
@@ -89,12 +72,8 @@
       use: {
         loader: 'babel-loader',
         options: {
-<<<<<<< HEAD
-          presets: ['env']
-=======
           presets: ['env'],
           plugins: [require('babel-plugin-transform-object-rest-spread')]
->>>>>>> 22048711
         }
       }
     }
