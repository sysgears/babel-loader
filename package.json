--- conflicted
+++ resolved
@@ -1,10 +1,6 @@
 {
   "name": "babel-loader",
-<<<<<<< HEAD
-  "version": "5.1.1",
-=======
   "version": "5.1.2",
->>>>>>> 1d107bef
   "description": "babel module loader for webpack",
   "main": "index.js",
   "dependencies": {
